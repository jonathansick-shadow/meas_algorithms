--- conflicted
+++ resolved
@@ -29,11 +29,8 @@
 from .findCosmicRaysConfig import *
 from .detection import *
 from .measurement import *
-<<<<<<< HEAD
 from .replaceWithNoise import *
-=======
 from .deblend import *
->>>>>>> 2d595e82
 
 from .version import *
 
